
import {
    DebugSession, Thread, Source, StackFrame, Scope, Variable, Breakpoint,
    TerminatedEvent, InitializedEvent, StoppedEvent, ContinuedEvent, OutputEvent,
    Handles, ErrorDestination
} from 'vscode-debugadapter';

import {
    DebugProtocol
} from 'vscode-debugprotocol';

import * as Net  from 'net';
import * as Path from 'path';
import * as FS   from 'fs';
import * as util from 'util';
import * as assert from 'assert';
import { ISourceMaps, SourceMaps, SourceMap, Bias } from './sourceMaps';
import * as PathUtils from './pathUtilities';

import * as Promise from "bluebird"     ;

import { DukConnection, DukVersion } from "./DukConnection";

import {
    DukDbgProtocol,
    DukEvent,
    DukStatusState,
    DukScopeMask,
    
    /// Notifications
    DukStatusNotification,
    DukPrintNotification,
    DukAlertNotification,
    DukLogNotification,
    DukThrowNotification,
    
    // Responses
    DukListBreakResponse,
    DukAddBreakResponse,
    DukGetCallStackResponse,
    DukCallStackEntry,
    DukGetLocalsResponse,
    DukEvalResponse,
    DukGetHeapObjInfoResponse,
    DukGetObjPropDescRangeResponse,
    DukGetClosureResponse
   
} from "./DukDbgProtocol";

//import { DukDbgProtocol as DukDebugProto1_5_0 } from "./v1.5.0/DukDbgProtocol";
//import { DukDbgProtocol as DukDebugProto2_0_0 } from "./v2.0.0/DukDbgProtocol";

import * as Duk from "./DukBase";


 // Arguments shared between Launch and Attach requests.
export interface CommonArguments {
    /** comma separated list of trace selectors. Supported:
     * 'all': all
     * 'la': launch/attach
     * 'bp': breakpoints
     * 'sm': source maps
     * */
    trace?: string;
    /** Automatically stop target after launch. If not specified, target does not stop. */
    stopOnEntry?: boolean;
    /** Configure source maps. By default source maps are disabled. */
    sourceMaps?: boolean;
    /** Where to look for the generated code. Only used if sourceMaps is true. */
    outDir?: string;
    /** Do show '__artificial' property while inspecting object or not */
    artificial?: boolean;

    // Debug options
    debugLog?: boolean;

    // For musashi-specific builds
    isMusashi?: boolean;
}

type HObjectClassID = number;

// This interface should always match the schema found in the node-debug extension manifest.
export interface LaunchRequestArguments extends CommonArguments {
    /** An absolute path to the program to debug. */
    program: string;
    /** Optional arguments passed to the debuggee. */
    args?: string[];
    /** Launch the debuggee in this working directory (specified as an absolute path). If omitted the debuggee is lauched in its own directory. */
    cwd?: string;
    /** Absolute path to the runtime executable to be used. Default is the runtime executable on the PATH. */
    runtimeExecutable?: string;
    /** Optional arguments passed to the runtime executable. */
    runtimeArgs?: string[];
    /** Optional environment variables to pass to the debuggee. The string valued properties of the 'environmentVariables' are used as key/value pairs. */
    env?: { [key: string]: string; };
    /** If true launch the target in an external console. */
    externalConsole?: boolean;
}

// This interface should always match the schema found in the node-debug extension manifest.
export interface AttachRequestArguments extends CommonArguments {
    /** The debug port to attach to. */
    port: number;
    /** The TCP/IP address of the port (remote addresses only supported for node >= 5.0). */
    address?: string;
    /** Retry for this number of milliseconds to connect to the node runtime. */
    timeout?: number;

    /** Node's root directory. */
    remoteRoot?: string;
    /** VS Code's root directory. */
    localRoot?: string;
}

// Utitity
class ArrayX
{
    public static firstOrNull<T>( target:Array<T>, comparer:( value:T ) => boolean ) : T
    {
        for( let i=0; i < target.length; i++ )
            if( comparer( target[i] ) )
                return target[i];
                
        return null;
    }
    
    public static convert<T,U>( target:Array<T>, converter:( value:T ) => U ) : Array<U>
    {
        let result = new Array<U>( target.length );
        for( let i=0; i < target.length; i++ )
            result[i] = converter( target[i] );
            
        return result;
    }
}

enum LaunchType
{
    Launch = 0,
    Attach
}

class DukBreakPoint
{
    public filePath:string;   // Absolute path of the file with the breakpoint
    public dukIdx  :number;   // duktape breakpoint index
    public line    :number;   // Front-end line number

    constructor( filePath:string, line:number )
    {
        this.filePath  = filePath;
        this.line      = line;
    }
}

class BreakPointMap
{
    // Duktape keeps a contiguous breakpoint buffer.
    // Their IDs are based on their position in the buffer,
    // therefore when one breakpoint is removed in the buffer and 
    // leaves a hole, all breakpoints following that index will have
    // their id changed implicitly. So we replicated the buffer on the client.
    public _breakpoints:DukBreakPoint[] = [];

    find( filePath:string, line:number ):DukBreakPoint
    {
        return ArrayX.firstOrNull( this._breakpoints, b =>
            b.filePath === filePath && b.line === line
        );
    }

    getBreakpointsForFile( filePath:string ):Array<DukBreakPoint>
    {
        filePath = Path.normalize( filePath );

        let bps                    = this._breakpoints;
        let len                    = bps.length;
        let result:DukBreakPoint[] = [];

        for( let i = 0; i < len; i++ )
        {
            if( bps[i].filePath === filePath )
                result.push( bps[i] );
        }

        return result;
    }

    removeBreakpoints( remList:DukBreakPoint[] ):void
    {
        let bps = this._breakpoints;

        remList.forEach( b => {
            for( let i = 0; i < bps.length; i++ ) 
            {
                if( bps[i].dukIdx === b.dukIdx ) {
                    bps[i] = null;
                    break;
                }
            }
        });
        for( let i = bps.length-1; i >= 0; i-- )
        {
            if( bps[i] == null )
                bps.splice(i,1);
        }

        // Reset IDs
        for( let i = 0; i < bps.length; i++ )
            bps[i].dukIdx = i;
    }

    addBreakpoints( remList:DukBreakPoint[] ):void
    {
        let bps = this._breakpoints;
        remList.forEach( b => bps.push(b) );

        // Reset IDs
        for( let i = 0; i < bps.length; i++ )
            bps[i].dukIdx = i;
    }
}

class SourceFilePosition
{
    public path     :string;
    public fileName :string;
    public line     :number;
}

// Represents a source file on disk.
// It always points to the generated/output source file, even if sourceMaps are enabled.
class SourceFile
{
    public id         :number;
    public name       :string;
    public path       :string;
    
    public srcMapPath :string;
    public srcMap     :SourceMap;

    constructor()
    {
    }

    // Generated to original source ( ie: JS -> TS )
    public generated2Source( line:number ):SourceFilePosition
    {
        if( this.srcMap )
        {
            let pos = this.srcMap.originalPositionFor( line, 0, Bias.LEAST_UPPER_BOUND );
            
            if( pos.line != null )
            {
                return {
                    path     : pos.source,
                    fileName : Path.basename( pos.source ),
                    line     : pos.line
                };
            }
        }

        return {
            path     : this.path,
            fileName : this.name,
            line     : line
        };
    }

    // Original source to generated ( ie: TS -> JS )
    public source2Generated( absSourcePath:string, line:number ):SourceFilePosition
    {
        if( this.srcMap )
        {
            let pos = this.srcMap.generatedPositionFor( absSourcePath, line, 0, Bias.LEAST_UPPER_BOUND );
            
            if( pos && pos.line != null )
            {
                return {
                    path     : this.path,
                    fileName : this.name,
                    line     : pos.line
                };
            }
        }

        return {
            path     : this.path,
            fileName : this.name,
            line     : line
        };
    }
}

enum PropertySetType
{
    Scope  = 0,
    Object,
    Artificials
}

class PropertySet
{
    public type        :PropertySetType;
    public handle      :number;
    public scope       :DukScope;
    public displayName :string;

    public heapPtr   :Duk.TValPointer;
    public variables :Variable[];

    // Object class type ( for Object set types )
    public classType :HObjectClassID = 0;   // TODO: remove this, deprecated.
    
    public constructor( type:PropertySetType )
    {
        this.type   = type;
    }
}

class DukScope
{
    public handle     :number;
    public name       :string;
    public stackFrame :DukStackFrame;
    public properties :PropertySet;
    
    public constructor( name:string, stackFrame:DukStackFrame, properties:PropertySet )
    {
        this.name       = name;
        this.stackFrame = stackFrame;
        this.properties = properties;
    }
}

class DukStackFrame
{
    public handle     :number;
    public source     :SourceFile;

    public fileName   :string;      // We keep a path here, in addition to the SourceFile in 
    public filePath   :string;      // case it's a different file than the SourceFile because of SourceMaps
                                    
    public funcName   :string;
    public lineNumber :number;
    public pc         :number;
    public depth      :number;
    public klass      :string;
    public scopes     :DukScope[];

    public constructor( source:SourceFile, fileName:string, filePath:string,
                        funcName:string, lineNumber:number, pc:number,
                        depth:number, scopes:DukScope[] )
    {
        this.source     = source     ;
        this.fileName   = fileName   ;
        this.filePath   = filePath   ;
        this.funcName   = funcName   ;
        this.lineNumber = lineNumber ;
        this.pc         = pc         ;
        this.depth      = depth      ;
        this.scopes     = scopes     ;
    }
}

class PtrPropDict {  [key:string]:PropertySet };

class DbgClientState
{
    public paused        :boolean;
    
    public ptrHandles   :PtrPropDict;            // Access to property sets via pointers
    public varHandles   :Handles<PropertySet>;   // Handles to property sets
    public stackFrames  :Handles<DukStackFrame>;
    public scopes       :Handles<DukScope>;
    
    public reset() : void
    {
        this.paused         = false;
        this.ptrHandles     = new PtrPropDict();
        this.varHandles     = new Handles<PropertySet>();
        this.stackFrames    = new Handles<DukStackFrame>();
        this.scopes         = new Handles<DukScope>();
    }
}

class ErrorCode
{
    public static RequestFailed = 100;
}

class DukDebugSession extends DebugSession
{
    private static THREAD_ID = 1;
        
    private _args           :AttachRequestArguments|LaunchRequestArguments;

    private _nextSourceID   :number         = 1;
    private _sources        :{};                // Key/Value pairs of fileName/SourceFile
    private _sourceMaps     :SourceMaps;        // SourceMap utility
    private _sourceToGen    :{};                // Key/Value pairs of source filePath/SourceFile
                                                // for when SourceMaps are enabled.
                                                // The SourceFile they point to is the SourceFile to
                                                // the generated file. Original sources do not get
                                                // a SourceFile assigned to them.

    // Holds all active breakpoints
    private _breakpoints   :BreakPointMap = new BreakPointMap();

    private _launchType     :LaunchType;
    private _targetProgram  :string;
    private _sourceRoot     :string;
    private _outDir         :string;
    private _stopOnEntry    :boolean;
    private _dukProto       :DukDbgProtocol;
    
    private _dbgState       :DbgClientState;
    private _initResponse   :DebugProtocol.Response;

    private _processStatus  :boolean;
    private _initialStatus  :DukStatusNotification;
    
    private _expectingBreak    :string  = "debugger";
    private _expectingContinue :boolean = false;
    private _isDisconnecting   :boolean = false;    // True if the client initiated a disconnect.

    private _scopeMask:DukScopeMask = DukScopeMask.AllButGlobals;

    private _dbgLog:boolean = false;
  
    //-----------------------------------------------------------
    public constructor()
    {
        super();

        // this debugger uses zero-based lines and columns
        this.setDebuggerLinesStartAt1   ( true );
        this.setDebuggerColumnsStartAt1 ( true );
        
        this._dbgState    = new DbgClientState();
        this._sources     = {};
        this._sourceToGen = {};
        this._breakpoints._breakpoints = [];
    }
    
    //-----------------------------------------------------------
    private initDukDbgProtocol( conn:DukConnection, buf:Buffer) : void
    {
        this._dukProto = new DukDbgProtocol( conn, buf, ( msg ) => this.dbgLog(msg) ); 
        
        // Status
        this._dukProto.on( DukEvent[DukEvent.nfy_status], ( status:DukStatusNotification ) => {
            
            if( status.state == DukStatusState.Paused )
                this.dbgLog( "Status Notification: PAUSE" );

            //this.dbgLog( "Status Notification: " +
            //    (status.state == DukStatusState.Paused ? "pause" : "running" ) );

            // If the status cannot be processed right now, store it for later
            if( !this._processStatus )
                this._initialStatus = status;
            else
                this.processStatus( status );
        });
         
        // Disconnect
        this._dukProto.once( DukEvent[DukEvent.disconnected], ( reason:string) => {
            this.logToClient( `Disconnected: ${ this._isDisconnecting ? "Client disconnected" : reason}\n` );
            this.sendEvent( new TerminatedEvent() );
        });
        
        // Output
        this._dukProto.on( DukEvent[DukEvent.nfy_print], ( e:DukPrintNotification ) => {
            this.logToClient( e.message, "stdout" );
        });
        
        this._dukProto.on( DukEvent[DukEvent.nfy_alert], ( e:DukAlertNotification ) => {
            this.logToClient( e.message, "console" );
        });
        
        this._dukProto.on( DukEvent[DukEvent.nfy_log], ( e:DukLogNotification ) => {
            this.logToClient( e.message, "stdout" );
        });
        
        // Throw
        this._dukProto.on( DukEvent[DukEvent.nfy_throw], ( e:DukThrowNotification ) => {
            this.logToClient( `Exception thrown @${e.fileName}:${e.lineNumber}: ${e.message}\n`, "stderr" );
            this._expectingBreak = "Exception";
        });
    }

    //-----------------------------------------------------------
    // Begin initialization. Attempt to connect to target
    //----------------------------------------------------------- 
    private beginInit( response:DebugProtocol.Response ) : void
    {
        this._initialStatus = null;
        this._processStatus = false;

        // Attached to Debug Server
        let conn:DukConnection;
        let args = <AttachRequestArguments>this._args;

        try {
            const tmOut = args.timeout === undefined ? 10000 : 0;
            conn = DukConnection.connect( args.address, args.port, tmOut );

            conn.once( "connected", ( buf:Buffer, version:DukVersion ) => {

                this.logToClient( "Attached to duktape debugger.\n" );
                conn.removeAllListeners();

                this.logToClient( `Protocol ID: ${version.id}` );

                var proto:any;

                if( version.major == 2 || ( version.major == 1 && version.minor >= 5 ) )
                {
                    this.initDukDbgProtocol( conn, buf );
                    this.finalizeInit( response );
                }
                else
                {
                    conn.closeSocket();
                    this.sendErrorResponse( response, 0, 
                        `Unsupported duktape version: ${version.dukVersion}` );
                }
            });

            conn.once( "error", ( err ) => {
                this.sendErrorResponse( response, 0, "Attach failed with error: " + err );
            });
        }
        catch(  err ) {
            this.sendErrorResponse( response, 0, "Failed to perform attach with error: " + err );
        }
    }
    
    //-----------------------------------------------------------
    // Finalize initialization, sned initialized event
    //-----------------------------------------------------------
    private finalizeInit( response:DebugProtocol.Response ) : void
    {
        this.dbgLog( "Finalized Initialization." );

        if( this._args.sourceMaps )
            this._sourceMaps = new SourceMaps( this._outDir );
        
        this._dbgState.reset();
        this._initResponse          = null;

        // Allow processing of status messages, and if one arrived
        // during initialization, then consider if we have to process it now
        this._processStatus = true;
        const isServerPaused = this._initialStatus && this._initialStatus.state == DukStatusState.Paused;

        // Make sure that any breakpoints that were left set in
        // case of a broken connection are cleared
        this.removeAllTargetBreakpoints().catch()
        .then( () => {
            
            // Set initial paused state depending on the user configuration
            // and any status messages we may have already received from the server
            if( this._args.stopOnEntry )
            {
                // Only request a pause if we haven't got a pause status yet
                if( !isServerPaused )
                    this._dukProto.requestPause();
                else
                    this.processStatus( this._initialStatus );
            }
            else if( isServerPaused )
            {
                this._dukProto.requestResume();
            }
        }).catch();
        
        // Let the front end know we're done initializing
        this.sendResponse( response );
        this.sendEvent( new InitializedEvent() );
    }

    //-----------------------------------------------------------
    // Process incoming status messages
    //-----------------------------------------------------------
    private processStatus( status:DukStatusNotification ) : void
    {
        // Pause/Unpause
        if( status.state == DukStatusState.Paused )
        {
            // Set stopReason to 'breakpoint' if there's a breakpoint in the stop location
            let sourceFile:SourceFile = this.mapSourceFile( status.filename );
            if( sourceFile )
            {
                let line = this.convertDebuggerLineToClient( status.linenumber );
                let pos  = sourceFile.generated2Source( line );

                let bp   = this._breakpoints.find( pos.fileName, pos.line );

                if( bp )
                    this._expectingBreak = "breakpoint";
            }

            this._dbgState.reset();
            this._dbgState.paused = true;
            this.sendEvent( new StoppedEvent( this._expectingBreak, DukDebugSession.THREAD_ID ) );
            this._expectingBreak = "debugger";
        }
        else
        {
            // Resume
            //this._dbgState.reset();

            if( this._dbgState.paused )
            {
                // NOTE: Not doing this because it seems to cause issues.
                // it suddenly continues unexpectedly, even if calling this event
                // in correct synchronized order.
                //this.dbgLog( "Sending CONTINUE event to FE");
                //this.sendEvent( new ContinuedEvent( DukDebugSession.THREAD_ID, true) );
            }

            this._dbgState.paused = false;
        }
    }

    /// DebugSession
    //-----------------------------------------------------------
    // The 'initialize' request is the first request called by the frontend
    // to interrogate the debug adapter about the features it provides.
    //-----------------------------------------------------------
    protected initializeRequest( response: DebugProtocol.InitializeResponse, args: DebugProtocol.InitializeRequestArguments ): void
    {
        this.dbgLog( "[FE] initializeRequest." );
        
        // This debug adapter implements the configurationDoneRequest.
        response.body.supportsConfigurationDoneRequest = true;
        response.body.supportsFunctionBreakpoints      = false;
        response.body.supportsEvaluateForHovers        = true;
        response.body.supportsStepBack                 = false;

        this.sendResponse( response );
    }
    
    //-----------------------------------------------------------
    protected launchRequest( response: DebugProtocol.LaunchResponse, args: DebugProtocol.LaunchRequestArguments ) : void
    {
        /// TODO: Support launch
        this.dbgLog( "[FE] launchRequest" );
        this.sendErrorResponse( response, 0, "Launching is not currently supported. Use Attach.");
        return;
<<<<<<< HEAD
        
        this.dbgLog( "Program : " + args.program );
        this.dbgLog( "CWD     : " + args.cwd );
        this.dbgLog( "Stop On Entry  : " + args.stopOnEntry );
        
        this._launchType    = LaunchType.Launch;
        this._targetProgram = args.program;
        this._sourceRoot    = this.normPath( args.cwd );
        this._stopOnEntry   = args.stopOnEntry;   
=======
>>>>>>> fd4c76e8
    }
    
    //-----------------------------------------------------------
    protected attachRequest( response: DebugProtocol.AttachResponse, args: DebugProtocol.AttachRequestArguments ) : void
    {
        this.dbgLog( "[FE] attachRequest" );
        
        if( !args.localRoot || args.localRoot === "" )
        {
            this.sendErrorResponse( response, 0,
                "Must specify a localRoot`" );
            return;
        }
        
        if( args.sourceMaps && (!args.outDir || args.outDir === "") )
        {
            this.sendErrorResponse( response, 0,
                "Must specify an 'outDir' when 'sourceMaps' is enabled.`" );
            return;
        }

        this._args          = args;
        this._launchType    = LaunchType.Attach;
        this._sourceRoot    = this.normPath( args.localRoot  );
        this._outDir        = this.normPath( args.outDir     );
        this._dbgLog        = args.debugLog || false;

        this.beginInit( response );
    }
    
    //-----------------------------------------------------------
    protected disconnectRequest( response: DebugProtocol.DisconnectResponse, args: DebugProtocol.DisconnectArguments ) : void
    {
        this.dbgLog( "[FE] disconnectRequest" );
        
        this._isDisconnecting = true;
        
        if( !this._dukProto.isConnected )
        {
            // Already disconencted
            this.sendResponse( response );
            return;
        }

        const TIMEOUT_MS:number = 2000;
        
        var doDisconnect = () => {

            clearTimeout( timeoutID );
            this._dukProto.disconnect( "Client disconnected." );

            this.sendResponse( response );
        };
        
        var timeoutID:NodeJS.Timer = setTimeout( () =>{
            
            this.dbgLog( "Detach request took too long. Forcefully disconnecting." );
            doDisconnect();
            
        }, TIMEOUT_MS );
               
        // Clear all breakpoints & disconnect
        this._breakpoints._breakpoints = [];

        this.dbgLog( "Clearing breakpoints on target." );
        this.removeAllTargetBreakpoints()
        .catch()
        .then( () => {
            
            // At this point the remote socket may have been closed.
            var isConnected = this._dukProto.isConnected;

            ( ( isConnected && this._dukProto.requestDetach()) || Promise.resolve() )
            .catch()
            .then( () => doDisconnect() );  // This will be redundant if the detach 
                                            // response was received succesfully.
        })
        .catch();
    }
    
    //-----------------------------------------------------------
    protected setBreakPointsRequest( response: DebugProtocol.SetBreakpointsResponse, args: DebugProtocol.SetBreakpointsArguments ) : void
    {
        this.dbgLog( "[FE] setBreakPointsRequest" );
        
        let filePath = Path.normalize( args.source.path );

        // Try to find the source file
        let src:SourceFile = this.unmapSourceFile( filePath );

        if( !src )
        {
            this.dbgLog( "Unknown source file: " + filePath);
            this.sendErrorResponse( response, 0, "SetBreakPoint failed" ); 
            return;
        }
        
        let inBreaks:DebugProtocol.SourceBreakpoint[]  = args.breakpoints;  // Breakpoints the file currently has set

        // Determine which breakpoints we're adding and which we are removing
        // by comparing all the source's breakpoints on the breakpoint map with the arg's breakpoints.
        let addBPs:DukBreakPoint[]  = [];
        let remBPs:DukBreakPoint[]  = [];

        let fileBPs:DukBreakPoint[]    = this._breakpoints.getBreakpointsForFile( filePath );
        let successBPs:DukBreakPoint[] = [];   // List of successfully added breakpoints
        let persistBPs:DukBreakPoint[] = [];

        // Convert the breakpoint lines first
        inBreaks.forEach( b => b.line = this.convertClientLineToDebugger(b.line) );

        // Get breakpoints to add
        inBreaks.forEach( a => {
            if( ArrayX.firstOrNull( fileBPs, b => a.line === b.line ) == null )
                addBPs.push( new DukBreakPoint( filePath, a.line ) );
        });

        // Get breakpoints to remove
        fileBPs.forEach( a => {
            if( ArrayX.firstOrNull( inBreaks, b => a.line === b.line ) == null )
                remBPs.push( a );
        });

        // Get breakpoints that will persist
        fileBPs.forEach( a => {
            if( !ArrayX.firstOrNull( remBPs, b => a.line === b.line ) )
                persistBPs.push( a );
        });

        // Prepare to remove and add breakpoints
        let doRemoveBreakpoints: ( i:number ) => Promise<any>;
        let doAddBreakpoints   : ( i:number ) => Promise<any>;

        doRemoveBreakpoints = ( i:number ) =>
        {
            if( i >= remBPs.length )
                return Promise.resolve();

            return this._dukProto.requestRemoveBreakpoint( remBPs[i].dukIdx )
            .catch() // Simply don't add the breakpoint if it failed.
            .then(() => {
                // Remove the next one
                return doRemoveBreakpoints( i+1 );
            });
        };

        doAddBreakpoints = ( i:number ) =>
        {
            if( i >= addBPs.length )
                return Promise.resolve();
            
            let bp           :DukBreakPoint = addBPs[i];
            let line         :number        = bp.line;
            let generatedName:string        = null;

            // Get the correct file and line
            if( src.srcMap )
            {
                let pos       = src.source2Generated( filePath, line );
                generatedName = pos.fileName;
                line = pos.line;
            }
            else
                generatedName = this.getSourceNameByPath( args.source.path ) || args.source.name;

            if( !generatedName )
            {
                // Cannot set breakpoint, go to the next one
                return doAddBreakpoints( i+1 );
            }

            return this._dukProto.requestSetBreakpoint( generatedName, line )
            .then( (r:DukAddBreakResponse) => {
                
                /// Save the breakpoints to the file source
                //this.dbgLog( "BRK: " + r.index + " ( " + bp.line + ")");
                successBPs.push( bp );                
            })
            .catch() // Simply don't add the breakpoint if it failed.
            .then(() => {
                
                // Go to the next one
                return doAddBreakpoints( i+1 );
            });
        }

        // Execute requests
        doRemoveBreakpoints( 0 )
        .then( () => doAddBreakpoints( 0 ) )
        .catch()
        .then( () => {

            // Update breakpoint map
            this._breakpoints.removeBreakpoints( remBPs );
            this._breakpoints.addBreakpoints( successBPs );

            // Send response
            successBPs = persistBPs.concat( successBPs );

            let outBreaks = new Array<Breakpoint>( successBPs.length );
            for( let i = 0; i < successBPs.length; i++ )
                outBreaks[i] = new Breakpoint( true, successBPs[i].line)
            
            response.body = { breakpoints: outBreaks };
            this.sendResponse( response );
        });
    }
    
    //-----------------------------------------------------------
    protected setFunctionBreakPointsRequest( response: DebugProtocol.SetFunctionBreakpointsResponse, args: DebugProtocol.SetFunctionBreakpointsArguments ): void
    {
        this.dbgLog( "[FE] setFunctionBreakPointsRequest" );
        this.sendResponse( response );
    }
    
    //-----------------------------------------------------------
    protected setExceptionBreakPointsRequest( response: DebugProtocol.SetExceptionBreakpointsResponse, args: DebugProtocol.SetExceptionBreakpointsArguments ): void
    {
        this.dbgLog( "[FE] setExceptionBreakPointsRequest" );
        this.sendResponse( response );
    }
    
    //-----------------------------------------------------------
    protected configurationDoneRequest( response: DebugProtocol.ConfigurationDoneResponse, args: DebugProtocol.ConfigurationDoneArguments ): void
    {
        this.dbgLog( "[FE] configurationDoneRequest" );
        this.sendResponse( response );
    }
    
    //-----------------------------------------------------------
    protected continueRequest( response: DebugProtocol.ContinueResponse, args: DebugProtocol.ContinueArguments ): void
    {
        this.dbgLog( "[FE] continueRequest" );
        
        if( this._dbgState.paused )
        {
            this._dukProto.requestResume().then( ( val ) => {
                
                // A status notification should follow shortly
                //this.sendResponse( response );
                
            }).catch( (err) => {
                
                this.requestFailedResponse( response );
            });
            this.sendResponse( response );
        }
        else
        {
            this.dbgLog( "Can't continue when not paused" );
            this.requestFailedResponse( response, "Not paused." );
            return;
        }
    }
    
    //-----------------------------------------------------------
    // StepOver
    protected nextRequest( response: DebugProtocol.NextResponse, args: DebugProtocol.NextArguments ): void
    {
        this.dbgLog( "[FE] nextRequest" );
        
        if( !this._dbgState.paused )
        {
            this.dbgLog( "Can't step over when not paused" );
            this.requestFailedResponse( response, "Not paused." );
            return;
        }
        
        this._expectingBreak = "step";
        this._dukProto.requestStepOver().then( ( val ) => {
            // A status notification should follow shortly
            //this.sendResponse( response );
            
        }).catch( (err) => {
            //this.requestFailedResponse( response );
        });

        this.sendResponse( response );
    }
    
    //-----------------------------------------------------------
    // StepInto
    protected stepInRequest (response: DebugProtocol.StepInResponse, args: DebugProtocol.StepInArguments ): void
    {
        this.dbgLog( "[FE] stepInRequest" );
        
        if( !this._dbgState.paused )
        {
            this.dbgLog( "Can't step into when not paused" );
            this.requestFailedResponse( response, "Not paused." );
            return;
        }
        
        this._expectingBreak = "stepin";
        this._dukProto.requestStepInto().then( ( val ) => {
            // A status notification should follow shortly
            //this.sendResponse( response );
            
        }).catch( (err) => {
            //this.requestFailedResponse( response );
        });

        this.sendResponse( response );
    }
    
    //-----------------------------------------------------------
    // StepOut
    protected stepOutRequest(response: DebugProtocol.StepOutResponse, args: DebugProtocol.StepOutArguments): void
    {
        this.dbgLog( "[FE] stepOutRequest" );
        
        if( !this._dbgState.paused )
        {
            this.dbgLog( "Can't step out when not paused" );
            this.requestFailedResponse( response, "Not paused." );
            return;
        }
        
        this._expectingBreak = "stepout";
        this._dukProto.requestStepOut().then( ( val ) => {
            // A status notification should follow shortly
            //this.sendResponse( response );
            
        }).catch( (err) => {
            //this.requestFailedResponse( response );
        });

        // NOTE: This new version seems to cause an error randomly
        // locking the UI if we send the response later on...
        // So we send it immediately and just adopt the Server
        // state when it responds with status messages.
        this.sendResponse( response );
    }
    
    //-----------------------------------------------------------
    protected pauseRequest( response: DebugProtocol.PauseResponse, args: DebugProtocol.PauseArguments ): void
    {
        this.dbgLog( "[FE] pauseRequest" );
        
        if( !this._dbgState.paused )
        {
            this._expectingBreak = "pause";
            this._dukProto.requestPause().then( ( val ) => {
                
                // A status notification should follow shortly
                //this.sendResponse( response );
                
            }).catch( (err) => {
                //this.requestFailedResponse( response, "Error pausing." );
            });

            this.sendResponse( response );
        }
        else
        {
            this.dbgLog( "Can't paused when already paused." );
            this.requestFailedResponse( response, "Already paused." );
        }
    }
    
    //-----------------------------------------------------------
    protected sourceRequest( response: DebugProtocol.SourceResponse, args: DebugProtocol.SourceArguments ): void
    {
        this.dbgLog( "[FE] sourceRequest" );
        
        let ref = args.sourceReference;
        
        response.body = { content: "Unknown Source\n" };
        
        this.sendResponse( response );
    }
    
    //-----------------------------------------------------------
    protected threadsRequest( response: DebugProtocol.ThreadsResponse ): void
    {
        this.dbgLog( "[FE] threadsRequest" );
        
        response.body = {
            threads:  [ new Thread( DukDebugSession.THREAD_ID, "Main Thread") ]
        };
            
        this.sendResponse( response );
    }
    
    //-----------------------------------------------------------
    protected stackTraceRequest( response: DebugProtocol.StackTraceResponse, args: DebugProtocol.StackTraceArguments ): void
    {
        this.dbgLog( "[FE] stackTraceRequest" );
        
        // Make sure we're paused
        if( !this._dbgState.paused )
        {
            this.requestFailedResponse( response, 
                "Attempted to obtain stack trace while running." );
            return;
        }
        
        var getCallStack;
        var dukframes  = new Array<DukStackFrame>();
        
        var doRespond = () => {
            
            // Publish Stack Frames
            let frames = [];
            frames.length = dukframes.length;
            
            for( let i = 0, len=frames.length; i < len; i++ )
            {
                let frame = dukframes[i];
                
                // Find source file
                let srcFile:SourceFile = frame.source;
                let src    :Source     = null;

                if( srcFile )
                    src = new Source( frame.fileName, frame.filePath, 0 );
                
                let klsName  = frame.klass    == "" ? "" : frame.klass + ".";
                let funcName = frame.funcName == "" ? "(anonymous function)" : frame.funcName + "()";
                
                //i: number, nm: string, src: Source, ln: number, col: number
                frames[i] = new StackFrame( frame.handle,
                                klsName + funcName + " : " + frame.pc,
                                src, frame.lineNumber, frame.pc );
            }
            
            response.body = { stackFrames: frames };
            this.sendResponse( response );
        };
        
        var doApplyConstructors = ( index:number ) => {
          
            if( index >= dukframes.length )
            {
                // Finalize response
                doRespond();
                return;
            }
          
            this.getObjectConstructorByName( "this", dukframes[index].depth )
            .then( ( c:string ) => {
                dukframes[index].klass = c;
                doApplyConstructors( index+1 );
            });
          
        };
        
        // Grab callstack from duktape
        this._dukProto.requestCallStack().then( ( val:DukGetCallStackResponse ) => {
           
            dukframes.length = val.callStack.length;
            
            for( let i = 0, len=dukframes.length; i < len; i++ )
            {
                let entry = val.callStack[i];
                
                let srcFile:SourceFile = this.mapSourceFile( entry.fileName );
                let line   :number     = this.convertDebuggerLineToClient( entry.lineNumber );
                
                // Get correct info to display
                let srcPos:SourceFilePosition = srcFile ?
                    srcFile.generated2Source( line ) :
                    {
                        path     : entry.fileName,
                        fileName : entry.fileName,
                        line     : line
                    };
                                 
                // Save stack frame to the state
                let frame = new DukStackFrame( srcFile, srcPos.fileName, srcPos.path,
                                               entry.funcName, srcPos.line, entry.pc,
                                               -i-1, null );
                
                frame.handle = this._dbgState.stackFrames.create( frame );
                dukframes[i] = frame;
            }
            
            // Apply constructors to functions
            doApplyConstructors( 0 );
        
        }).catch( ( err ) => {
            this.dbgLog( "Stack trace failed: " + err );
            
            response.body = { stackFrames: [] };
            this.sendResponse( response );
            //this.requestFailedResponse( response, "StackTraceRequest failed." );
        });
        
        
    }
    
    //-----------------------------------------------------------
    protected scopesRequest( response: DebugProtocol.ScopesResponse, args: DebugProtocol.ScopesArguments ):void
    {
        this.dbgLog( "[FE] scopesRequest" );
        assert( this._dbgState.paused );

        if( !this._args.isMusashi )
            this.scopeRequestForLocals( args.frameId, response, args );
        else
            this.scopeRequestForMultiple( args.frameId, response, args );
    }
    
    //-----------------------------------------------------------
    protected variablesRequest( response:DebugProtocol.VariablesResponse, args:DebugProtocol.VariablesArguments ):void
    {
        this.dbgLog( "[FE] variablesRequest" );
        assert( args.variablesReference != 0 );
        
        var properties = this._dbgState.varHandles.get( args.variablesReference );
        
        if( !properties )
        {
            // If a stop event happened, we may have cleared the state.
            response.body = { variables: [] };
            this.sendResponse( response );
            return;
            
            // TODO: Perhaps handle only one request from the front end at a time,
            // and perhaps cancel any pending if the state changed/cleared
        }
        
        var scope      = properties.scope;
        var stackFrame = scope.stackFrame;

        var returnVars = ( vars:Variable[] ) => {

            // Sort vars and return them.
            // We don't sort artificial properties
            if( properties.type != PropertySetType.Artificials )
            {
                vars.sort( ( a, b ) => {

                    let aNum  :number  = Number(a.name);
                    let bNum  :number  = Number(b.name);
                    let aIsNum:boolean = !isNaN(aNum);
                    let bIsNum:boolean = !isNaN(bNum);

                    if( !aIsNum && bIsNum )
                        return -1;
                    else if( aIsNum && !bIsNum )
                        return 1;
                    else if( aIsNum && bIsNum )
                    {
                        return aNum < bNum ? -1 :
                               aNum > bNum ? 1 : 0;
                    }

                    if( a.name[0] === "_" ) return -1;
                    if( b.name[0] === "_" ) return 1;

                    if( a.name === "this" ) return -1;
                    if( b.name === "this" ) return 1;

                    return a.name < b.name ? -1 :
                           a.name > b.name ? 1 : 0;
                });
            }

            response.body = { variables: vars };
            this.sendResponse( response );
        };
        
        // Determine the PropertySet's reference type
        if( properties.type == PropertySetType.Scope )
        {
            // Scope-level variables are resolved at the time of the Scope request
            // just return the variables array
            returnVars( scope.properties.variables );
        }
        else if( properties.type >= PropertySetType.Object )
        {
            // Resolve object sub-properties
            this.expandPropertySubset( properties ).then( objVars => {
                returnVars( objVars );
            });
        }
    }
    
    //-----------------------------------------------------------
    protected evaluateRequest( response:DebugProtocol.EvaluateResponse, args:DebugProtocol.EvaluateArguments ):void
    {
        this.dbgLog( "[FE] evaluateRequest" );
        
        let x = args.expression;
        if( x.indexOf( "cmd:") == 0 )
        {
            this.handleCommandLine( response, args );
        }
        else
        {
            let frame = this._dbgState.stackFrames.get( args.frameId );
            if( !frame )
            {
                this.requestFailedResponse( response, "Failed to find stack frame: " + args.frameId );
                return;
            }
            
            if( !args.expression || args.expression.length < 1 )
            {
                this.requestFailedResponse( response, "Invalid expression" );
                return;
            }

            this.dbgLog( `Expression: ${args.expression}` );

            this._dukProto.requestEval( args.expression, frame.depth )
                .then( resp => {
                    
                    let r = <DukEvalResponse>resp;
                    if( !r.success )
                    {
                        this.requestFailedResponse( response, "Eval failed: " + r.result );    
                        return;
                    }
                    else
                    {
                        this.resolveObject(args.expression, r.result, frame.scopes[0]).then(
                            (v) => 
                        {
                            response.body = {
                                result: v.value,
                                variablesReference: v.variablesReference
                            };
                            this.sendResponse( response );    
                        })
                    }
                    
                }).catch( err =>{
                    this.requestFailedResponse( response, "Eval request failed: " + err );
                });
                
            return;
        }
        
    }

/// Private
    //-----------------------------------------------------------
    // For non-musashi versions, we only support obtaining
    // the local vars as given by duktape.
    //-----------------------------------------------------------
    private scopeRequestForLocals( stackFrameHdl:number, response:DebugProtocol.ScopesResponse, args:DebugProtocol.ScopesArguments ):void
    {
        let stackFrame  = this._dbgState.stackFrames.get( stackFrameHdl );
        let dukScope    = new DukScope( "Local", stackFrame, null );
        dukScope.handle = this._dbgState.scopes.create( dukScope );
        stackFrame.scopes = [ dukScope ];
        
        var scopes:Scope[] = [];

        this._dukProto.requestLocalVariables( stackFrame.depth )
        .then( ( r:DukGetLocalsResponse ) => {

            // We only care for the names of the local vars
            let keys = ArrayX.convert( r.vars, v => v.name );

            // Append 'this' to local scope, if it's not global
            return this.isGlobalObjectByName( "this", stackFrame.depth )
            .then( (isGlobal:boolean ) => {
                
                if( !isGlobal )
                    keys.unshift( "this" );

                return this.expandScopeProperties( keys, dukScope )
                .then( (props:PropertySet) => {
                    scopes.push( new Scope( props.scope.name, props.handle, false ) );
                });
            });
            
        })
        .then( () =>{
            response.body = { scopes: scopes };
            this.sendResponse( response );
        })
        .catch( err => {
            this.dbgLog( "scopesRequest (Locals) failed: " + err );
            response.body = { scopes: [] };
        });
    }

    //-----------------------------------------------------------
    // Musashi-specific mod
    //-----------------------------------------------------------
    private scopeRequestForMultiple( stackFrameHdl:number, response:DebugProtocol.ScopesResponse, args:DebugProtocol.ScopesArguments ):void
    {
        let stackFrame = this._dbgState.stackFrames.get( stackFrameHdl );
        
        // Prepare DukScope objects
        const names     = [ "Local", "Closure", "Global" ];
        let   dukScopes = new Array<DukScope>( names.length );
        
        for( let i=0; i < names.length; i++ )
        {
            let scope    = new DukScope( names[i], stackFrame, null );
            scope.handle = this._dbgState.scopes.create( scope );
            
            dukScopes[i] = scope;
        }
        stackFrame.scopes = dukScopes;
        
        // Ask Duktape for the scope property keys for this stack frame
        var scopes:Scope[] = [];
        
        this._dukProto.requestClosures( this._scopeMask, stackFrame.depth )
        .then( ( r:DukGetClosureResponse ) => {
        
            let keys = [ r.local, r.closure, r.global ];
            let propPromises:Promise<PropertySet>[] = [];
            
            // Append 'this' to local scope, if it's not global
            return this.isGlobalObjectByName( "this", stackFrame.depth )
            .then( (isGlobal:boolean ) => {
                
                if( !isGlobal )
                    r.local.unshift( "this" );
                    
                // Create a PropertySet from each scope
                for( let i=0; i < names.length; i++ )
                {
                    if( keys[i].length == 0 )
                        continue;
                    
                    propPromises.push( this.expandScopeProperties( keys[i], dukScopes[i] ) );
                }
                
                if( propPromises.length > 0 )
                {
                    return Promise.all( propPromises )
                    .then( (results:PropertySet[]) => {
                        
                        for( let i=0; i < results.length; i++ )
                            scopes.push( new Scope( results[i].scope.name, 
                                         results[i].handle, 
                                         results[i].scope.name == "Global" )
                            );
                    });
                }
            });
        })
        .then( () => {
            response.body = { scopes: scopes };
            this.sendResponse( response );
        })
        .catch( err => {
            
            this.dbgLog( "scopesRequest failed: " + err );
            response.body = { scopes: [] };
            this.sendResponse( response );
        });
    }

    //-----------------------------------------------------------
    // Parse command-line command 
    //-----------------------------------------------------------
    private handleCommandLine( response:DebugProtocol.EvaluateResponse, feArgs:DebugProtocol.EvaluateArguments ):void
    {
        const x = feArgs.expression;

        let args:string[];
        let cmd:string;
        let result:string = "";
        
        let requireArg = ( i:number ) => {
            if( i < 0 )
                i = args.length-i;

            if( i < 0 || i >= args.length )
            {
                throw new Error( `Required arg at index ${i}` );
                return "";
            }

            return args[i];
        };

        let getBool = ( i:number ) => {
            let arg = requireArg(i);
            let narg = Number(arg);

            if( !isNaN(narg) )
                return narg === 0 ? false : true;

            return Boolean( arg.toLowerCase() );
        };

        args = x.substr( "cmd:".length ).split( " " );
        if( args.length < 1 )
        {
            this.requestFailedResponse( response, "No command" );
            return;
        }

        try {

            cmd = requireArg(0);
            args.shift();

            switch( cmd )
            {
                default :
                    this.requestFailedResponse( response, "Unknown command: " + cmd );
                return;
                
                case "breakpoints" :
                {
                    this._dukProto.requestListBreakpoints()
                        .then( resp => {
                            
                            let r = <DukListBreakResponse>resp;
                            this.dbgLog( "Breakpoints: " + r.breakpoints.length );
                            for( let i = 0; i < r.breakpoints.length; i++ )
                            {
                                let bp   = r.breakpoints[i];
                                let line = ( "[" + i + "] " + bp.fileName + ": " + bp.line );
                                
                                this.dbgLog( line );  
                                result += ( line + "\n" );
                            }
                            
                        }).catch( err => {
                            this.requestFailedResponse( response, "Failed: " + err );
                        });
                }
                break;

                case "scopes_globals" :
                    let enabled = getBool( 0 );
                    this.logToClient( `Scope Mask: ${enabled?'true':'false'}\n` );
                    if( enabled )
                        this._scopeMask |= DukScopeMask.Globals;
                    else
                        this._scopeMask &= (~DukScopeMask.Globals);
                break;
            }
        }
        catch( err ) {
            
            this.requestFailedResponse( response, `Cmd Failed: ${String(err)}` );
            return;
        }
        
        response.body = {
            result: result,
            variablesReference: 0
        };
        
        this.sendResponse( response );
    }

    //-----------------------------------------------------------
    private removeAllTargetBreakpoints() : Promise<any>
    {
        this.dbgLog( "removeAllTargetBreakpoints" );

        var numBreakpoints:number = 0;

        return this._dukProto.requestListBreakpoints()
            .then( (r:DukListBreakResponse) => {
                                
                numBreakpoints = r.breakpoints.length;
                
                if( numBreakpoints < 1 )
                    return Promise.resolve([]);
                
                var promises = new Array<Promise<any>>();
                promises.length = numBreakpoints;
                
                numBreakpoints --; // Make it zero based
                
                // Duktape's breakpoints are tightly packed and index based,
                // so just remove them each from the top down
                for( let i=numBreakpoints; i >= 0; i-- )
                    promises[i] = this._dukProto.requestRemoveBreakpoint( numBreakpoints-- );
                    
                return Promise.all( promises );
            });
    }
    
    //-----------------------------------------------------------
    // Obtains all variables for the specificed scope. 
    // It creates a PropertySet for that scope and 
    // resolves pointers to object types in that scope.
    // It returns a PropertySet with the variables array resolved and
    // ready to be sent to the front end.
    //-----------------------------------------------------------
    private expandScopeProperties( keys:string[], scope:DukScope ) : Promise<PropertySet>
    {
        var propSet = new PropertySet( PropertySetType.Scope );
        propSet.handle    = this._dbgState.varHandles.create( propSet );
        propSet.scope     = scope;
        propSet.variables = [];
        
        scope.properties = propSet;
        
        // Eval all the keys to get the values
        let evalPromises = new Array<Promise<any>>( keys.length );
        
        for( let i=0; i < keys.length; i++ )
            evalPromises[i] = this._dukProto.requestEval( keys[i], scope.stackFrame.depth ); 
        
        return Promise.all( evalPromises )
        .then( (results:DukEvalResponse[]) => {
         
            let ctorPromises:Promise<string>[] = [];    // If we find objects values, get their constructors.
            let objVars     :Variable[]        = [];    // Save object vars separate to set the value
                                                        //  when the constructor promise returns
                                                        
            // Split into key value pairs, filtering out failed evals
            let pKeys  :string[]          = [];
            let pValues:Duk.DValueUnion[] = [];
            
            for( let i = 0; i < results.length; i++ )
            {
                if( !results[i].success )
                    continue;
             
                pKeys.push( keys[i] );
                pValues.push( results[i].result );
            }
            
            if( pKeys.length < 1 )
                return propSet;
            
            return this.resolvePropertySetVariables( pKeys, pValues, propSet );
        })
        .catch( err => {
            return propSet;
        });
    }
    
    //-----------------------------------------------------------
    // Takes a PropertySet that is part of parent object and
    // expands its properties into DebugAdapter Variables2
    //-----------------------------------------------------------
    private expandPropertySubset( propSet:PropertySet ) : Promise<Variable[]>
    {
        if( propSet.type == PropertySetType.Object )
        {
            // Check if this object's properties have been expanded already
            // ( if the variables property is not undefined, it's been expanded )
            if( propSet.variables )
                return Promise.resolve( propSet.variables );
            
            propSet.variables = [];
            
            // Inspect the object, this will yield a set of 'artificial properties'
            // which we can use to query the object's 'own' properties
            return this._dukProto.requestInspectHeapObj( propSet.heapPtr )
            .then( ( r:DukGetHeapObjInfoResponse ) => {
                
                let numArtificial = r.properties.length;
                let props         = r.properties;
                
                if (this._args.artificial)
                {
                    // Create a property set for the artificials properties
                    let artificials         = new PropertySet( PropertySetType.Artificials );
                    artificials.handle      = this._dbgState.varHandles.create( artificials );
                    artificials.scope       = propSet.scope;
                    
                    // Convert artificials to debugger Variable objets
                    artificials.variables = new Array<Variable>( numArtificial );
                    for( let i=0; i < numArtificial; i++ )
                    {
                        let p = r.properties[i];
                        artificials.variables[i] = new Variable( <string>p.key, String(p.value), 0 );
                    }
                    
                    // Add artificials node to the property set
                    propSet.variables.push( new Variable( "__artificial", "{...}", artificials.handle ) );
                }

                // Get object's 'own' properties
                let maxOwnProps = r.maxPropDescRange;
                if( maxOwnProps < 1 )
                    return propSet.variables;

                return this._dukProto.requestGetObjPropDescRange( propSet.heapPtr, 0, maxOwnProps )
                .then( ( r:DukGetObjPropDescRangeResponse ) => {
                    
                    // Get rid of undefined ones.
                    // ( The array part may return undefined indices )
                    let props:Duk.Property[] = [];
                    for( let i = 0; i < r.properties.length; i++ )
                    {
                        if( r.properties[i].value !== undefined )
                            props.push( r.properties[i] );
                    }

                    // TODO: Need to place internal(I don't mean artificials) properties into their own node.
                    // TODO: Group array indices into sub groups if there's too many?

                    return this.resolvePropertySetVariables(
                        ArrayX.convert( props, (v) => String(v.key) ),
                        ArrayX.convert( props, (v) => v.value),
                        propSet )
                    .then( (p) => propSet.variables );
                });
            });
        }
        else if( propSet.type == PropertySetType.Artificials )
        {
            return Promise.resolve( propSet.variables );
        }
        
        return Promise.resolve( [] );
    }

    private resolveObject(name: string, value: Duk.TValueUnion, scope: DukScope): Promise<Variable>
    {
        if( value instanceof Duk.TValObject )
        {
            // Check if this object's pointer has already been cached
            let ptrStr     = ((<Duk.TValObject>value).ptr).toString();
            let objPropSet = this._dbgState.ptrHandles[ptrStr];
            
            if( objPropSet )
            {
                return Promise.resolve(new Variable(name, objPropSet.displayName, objPropSet.handle));
            }
            else
            {
                return new Promise<Variable>(
                    (resolve, reject) => 
                {
                    // This object's properties have not been resolved yet,
                    // resolve it for the first time
                    objPropSet           = new PropertySet( PropertySetType.Object );
                    objPropSet.scope       = scope;
                    objPropSet.heapPtr     = (<Duk.TValObject>value).ptr;
                    objPropSet.classType   = (<Duk.TValObject>value).classID;
                    objPropSet.displayName = "Object";
                    
                    objPropSet.handle           = this._dbgState.varHandles.create( objPropSet );

                    let variable = new Variable(name, objPropSet.displayName, objPropSet.handle);
                    
                    // Register with the pointer map
                    this._dbgState.ptrHandles[ptrStr] = objPropSet;

                    // Try to obtain standard built-in object's dispaly name 
                    // by querying the 'class_name' artificial property.
                    this._dukProto.requestInspectHeapObj( objPropSet.heapPtr )
                    .then( (r:DukGetHeapObjInfoResponse) => {

                        var clsName:Duk.Property = ArrayX.firstOrNull( r.properties, v => v.key === "class_name" );

                        if( !clsName || clsName.value === <any>"Object" )
                        {
                            // For plain 'Object' types, we want to try to 
                            // obtain its constructor's name.
                            this.getConstructorNameByObject( objPropSet.heapPtr ).then(
                                (className) =>
                                {
                                    variable.value         = className;
                                    resolve(variable);
                                });
                        }
                        else
                        {
                            objPropSet.displayName = <string>clsName.value;
                            variable.value         = objPropSet.displayName;

                            resolve(variable);
                        }
                    });

                });
            }
        
        }
        else
        {
            // Non-expandable value
            return Promise.resolve(new Variable(name, 
                typeof value === "string" ? `"${value}"` : String( value )));
        }
    }
    
    //-----------------------------------------------------------
    // Takes in a set of keys and dvalues that belong to 
    // a specified PropertySet and resolves their values
    // into 'Varaible' objects to be returned to the front end.
    //----------------------------------------------------------- 
    private resolvePropertySetVariables( keys:string[], values:Duk.DValueUnion[], propSet:PropertySet ) : Promise<PropertySet>
    {
        let scope     :DukScope = propSet.scope;
        let stackDepth:number   = scope.stackFrame.depth;

        let objClassPromises:Promise<any>[] = [];   // For resolving the object's "class_name" artificial prop.
        let toStrPromises   :Promise<any>[] = [];   // If we find regular object values, get their toString value
        let objVars         :Variable[]     = [];   // Save object vars separately to set the value
                                                    //  when the toString promises return
        if( !propSet.variables )
            propSet.variables = [];
        
        // Get all the variables ready
        for( let i = 0; i < keys.length; i++ )
        {
            let key   = keys[i];
            let value = values[i];
            
            let variable = new Variable( key, "", 0 );
            propSet.variables.push( variable );
            
            // If it's an object, create a sub property set
            if( value instanceof Duk.TValObject )
            {
                // Check if this object's pointer has already been cached
                let ptrStr     = ((<Duk.TValObject>value).ptr).toString();
                let objPropSet = this._dbgState.ptrHandles[ptrStr];
                
                if( objPropSet )
                {
                    // Object already exists, refer to prop set handle
                    variable.variablesReference = objPropSet.handle;
                    
                    // NOTE: Existing prop sets might register themselves to 
                    // get the display name as well if the existing object 
                    // was registered on this very call
                    // (that existing variable is in the same object level as this one), 
                    // then it's 'displayName' field currently points to undefined.
                    if( objPropSet.displayName )
                    {
                        variable.value = objPropSet.displayName;
                        continue;
                    }
                }
                else
                {
                    // This object's properties have not been resolved yet,
                    // resolve it for the first time
                    objPropSet           = new PropertySet( PropertySetType.Object );
                    objPropSet.scope       = scope;
                    objPropSet.heapPtr     = (<Duk.TValObject>value).ptr;
                    objPropSet.classType   = (<Duk.TValObject>value).classID;
                    objPropSet.displayName = "Object";
                    variable.value = objPropSet.displayName;
                    
                    objPropSet.handle           = this._dbgState.varHandles.create( objPropSet );
                    variable.variablesReference = objPropSet.handle;
                    
                    // Register with the pointer map
                    this._dbgState.ptrHandles[ptrStr] = objPropSet;

                    // Try to obtain standard built-in object's dispaly name 
                    // by querying the 'class_name' artificial property.
                    var objPromise = this._dukProto.requestInspectHeapObj( objPropSet.heapPtr )
                    .then( (r:DukGetHeapObjInfoResponse) => {

                        var clsName:Duk.Property = ArrayX.firstOrNull( r.properties, v => v.key === "class_name" );

                        if( !clsName || clsName.value === <any>"Object" )
                        {
                            // For plain 'Object' types, we want to try to 
                            // obtain its constructor's name.
                            toStrPromises.push( this.getConstructorNameByObject( objPropSet.heapPtr ) );
                            objVars.push( variable );
                        }
                        else
                        {
                            objPropSet.displayName = <string>clsName.value;
                            variable.value         = objPropSet.displayName;
                        }
                    });

                    objClassPromises.push( objPromise );
                }
                
                // Eval Object.toString()
                //let expr = `${key}.toString()`;
                //toStrPromises.push( this._dukProto.requestEval( expr, stackDepth ) );
                // NOTE: We are not doing toString anymore, for the time
                // being we just get the constructor name. This is because
                // there's no way to call 'toString' by object/ptr value. Only
                // by property lookup + eval. We can do that, as we did in the 
                // first implementation, but it would be pretty slow for long property
                // chains (deeply nested objects). Maybe we'll do so later, but for now
                // the constructor name is enough.
            }
            else
            {
                // Non-expandable value
                variable.value = typeof value === "string" ? `"${value}"` : String( value );
            }
        }

        return Promise.all( objClassPromises )
        .then( () => {

            // Set the object var's display value to the 'toString' result
            return Promise.all( toStrPromises )
            .then( (toStrResults:string[]) => {
                
                // For objects whose 'toString' resolved to '[object Object]'
                // we attempt to get a more suitable name by callng it's
                // constructor.name property to see if it yields anything useful
                let ctorRequests:Array<Promise<DukEvalResponse>> = [];
                let ctorVars    :Array<Variable> = [];

                for( let i=0; i < toStrResults.length; i++ )
                {
                    let rName:string = toStrResults[i];
                    /*
                    //let r = toStrResults[i];
                    
                    rName = r.success ? String(r.result) : "Object";

                    if( rName.indexOf("[object") >= 0 )
                    {
                        if( rName === "[object Object]" )
                        {
                            let exp = `String(${objVars[i].name}.constructor.name)`;

                            ctorRequests.push( this._dukProto.requestEval( exp) );
                            ctorVars.push( objVars[i] );
                        }
                        else
                        {
                            rName = rName.substring( "[object ".length, rName.length-1 );
                        }
                    }
                    */
                    this._dbgState.varHandles.get( objVars[i].variablesReference ).displayName = rName;
                    objVars[i].value = rName;
                }

                // If we have any that resolved to '[object Object]', then attempt
                // to get it's constructor's name
                if( ctorRequests.length > 0 )
                {
                    return Promise.all( ctorRequests )
                    .then( (ctorNameResp:DukEvalResponse[]) => {

                        // Use the constructor obtained
                        for( let i = 0; i < ctorNameResp.length; i++ )
                        {
                            if( ctorNameResp[i].success )
                                ctorVars[i].value = <string>ctorNameResp[i].result;
                        }

                        return Promise.resolve( propSet );
                    });
                }
                
                return Promise.resolve( propSet ); 
            });
        })
        .catch()
        .then( () => {
            return Promise.resolve( propSet );
         });
    }
    
    //-----------------------------------------------------------
    // Returns the object constructor. If it's the global object,
    // or an error occurrs, then it return an empty string. 
    //-----------------------------------------------------------
    private getObjectConstructorByName( prefix:string, stackDepth:number ) : Promise<any>
    {
        let exp = "(" + prefix + '.constructor.toString().match(/\\w+/g)[1])';
        
        return this.isGlobalObjectByName( prefix, stackDepth )
        .then( isGlobal => {
            
            if( isGlobal )
                return  "";
            
            // Not global object, try to get the constructor name
            return this._dukProto.requestEval( exp, stackDepth )
            .then( resp => {
                let r = <DukEvalResponse>resp;
                return r.success ? String(r.result) : "";
            });
            
        }).catch( err => "" );
    }
    
    //-----------------------------------------------------------
    // Get constructor name by object ref
    //-----------------------------------------------------------
    private getConstructorNameByObject( ptr:Duk.TValPointer ): Promise<string>
    {
        // First get the artificials from the object,
        // then find the prototype object from the artificials list,
        // then get it's artificials to find the entry part's max value,
        // then get the constructor and then find its name property

        let protoPtr:Duk.TValPointer;

        return this._dukProto.requestInspectHeapObj( ptr )
        .then( (r:DukGetHeapObjInfoResponse) => {

            let p:Duk.Property = ArrayX.firstOrNull( r.properties, n => n.key === "prototype" );
            protoPtr = (<Duk.TValObject>p.value).ptr;
            
            return this._dukProto.requestInspectHeapObj( protoPtr );
        })
        .then( (r:DukGetHeapObjInfoResponse) => {

            return this._dukProto.requestGetObjPropDescRange( protoPtr, 0, r.maxPropEntriesRange );
        })
        .then( (r:DukGetObjPropDescRangeResponse) => {

            let p:Duk.Property = ArrayX.firstOrNull( r.properties, n => n.key === "constructor" );
            let obj = <Duk.TValObject>p.value;

            return this._dukProto.requestGetObjPropDescRange( (<Duk.TValObject>p.value).ptr, 0, 0x7fffffff );
        })
        .then( (r:DukGetObjPropDescRangeResponse) => {

            let p:Duk.Property = ArrayX.firstOrNull( r.properties, n => n.key === "name" );
            return <string>p.value;
        })
        .catch( ( err ) => {
            let errStr = String( err );
            this.dbgLog( errStr );
            return "Object";
        });
    }

    //-----------------------------------------------------------
    // Returns true if the target prefix evaluates to the global
    // object. It rejects upon failure.
    //-----------------------------------------------------------
    private isGlobalObjectByName( prefix:string, stackDepth:number ) : Promise<any>
    {
        let exp = "String(" + prefix + ")";
        
        return this._dukProto.requestEval( exp, stackDepth )
        .then(
             (resp) => {
                
                let r = <DukEvalResponse>resp;
                if( !r.success )
                    return Promise.reject( "failed" );
                else
                {
                    let isglob = <string>r.result === "[object global]" ? true : false;
                    return isglob;
                } 
            },
            
            ( err ) => { Promise.reject( err ) }
        );
    }

    //-----------------------------------------------------------
    private mapSourceFile( name:string ) : SourceFile
    {
        if( !name )
            return null;
        
        name = this.normPath( name );
        
        let sources = this._sources;
        
        // Attempt to find it first
        for( let k in sources )
        {
            let val:SourceFile = sources[k];
            if( val.name == name )
                return val;   
        }
        
        let fpath; 
        if( this._args.sourceMaps )
            fpath = this.normPath( Path.join( this._outDir, name ) );
        else
            fpath = this.normPath( Path.join( this._sourceRoot, name ) );

        if( !FS.existsSync( fpath ) )
            return null;
        
        let src:SourceFile = new SourceFile();
        src.id   = this._nextSourceID ++;
        src.name = name;
        src.path = fpath;
        
        sources[src.id]   = src;
        sources[src.name] = src;

        // Grab the source map, if it has any
        try { 
            this.checkForSourceMap( src );
            if( src.srcMap )
            {
                // Create a generated-to-oiriginal lookup
                // entry for each file in the source map.
                let srcMap = src.srcMap;
                for( let i = 0; i < srcMap._sources.length; i++ )
                {
                    let srcPath = srcMap._sources[i];
                    if( !Path.isAbsolute( srcPath ) ) 
                    {
                        // According to https://sourcemaps.info/spec.html#h.75yo6yoyk7x5 :
                        // if the sources are not absolute URLs after prepending of the “sourceRoot”, the sources are resolved relative to the SourceMap
                        srcPath = Path.resolve(Path.dirname(this.normPath(Path.join(this._outDir, name))), srcPath);
                    }
                    
                    srcPath = Path.normalize( srcPath );
                    this._sourceToGen[srcPath] = src;
                }
            }

        } catch( err ){}
        
       
        return src;
    }

    //-----------------------------------------------------------
    // Given the original source file name, this looks for a
    // src-to-gen mapped SourceFile that has that name.
    // If it doesn't find one, it looks into 
    // the source maps of all the generated files 
    // and attempts to find the file in them
    //-----------------------------------------------------------
    private unmapSourceFile( path:string ):SourceFile
    {
        path        = Path.normalize( path );
        let name    = Path.basename( path );

        // Grab the relative path under the source root if this is located there,
        // or just keep the full path if it's not
        let pathUnderRoot = Path.dirname( this.getSourceNameByPath( path ) || "" );

        if( !this._sourceMaps )
            return this.mapSourceFile( Path.join( pathUnderRoot, name ) );
        
        let src2gen = this._sourceToGen;
        
        // Attempt a reverse lookup first
        if( src2gen[path] )
            return src2gen[path];
        
        let src:SourceFile = null;

        // If we still haven't found anything,
        // we try to mapa the source files in the outDir until
        // we find the matching one.
        const scanDir = ( dirPath:string, rootPath:string ) => {
           
            // In case the directory doesn't exsist
            var files:string[];
            try { files = FS.readdirSync( dirPath ); }
            catch ( err ) {
                return;
            }

            // Ignore non-js files
            files = files.filter( f => Path.extname( f ).toLocaleLowerCase() === ".js" );

            for( let i = 0; i < files.length; i++ )
            {
                let f:string = files[i];

                var stat = FS.lstatSync( Path.join( dirPath, f ) );
                if( stat.isDirectory() )        // Ignore dirs, shallow search
                    continue;
                
                src = this.mapSourceFile( Path.join( rootPath, f ) );
                if( src )  
                    return src;
            }
        };

        
        // Let's construct the folder to scan by combining the path
        // coming in with the out directory. The path coming in may
        // point to a subfolder under "rootPath" 
        // so this will ensure that we are looking in the right directory
        let outDirToScan = Path.join( this._outDir, pathUnderRoot );

        // For transpiled sourcess that have been concatenated into a single file,
        // the output folder here may not exsist, since the output is a single file.
        // Therefore no such other directory or file mathching the source folder structure 
        // may exsist in the output directory.  So we first attempt to scan the path matching 
        // the source root structure, then a flat scan of the outDir.
        return scanDir( outDirToScan, pathUnderRoot ) || scanDir( this._outDir, "" );
    }
    
    //-----------------------------------------------------------
    private checkForSourceMap( src:SourceFile )
    {
        if( !this._args.sourceMaps )
            return;
        
        src.srcMap     = this._sourceMaps.MapPathFromSource( src.path );
        src.srcMapPath = src.srcMap.generatedPath();
    }
    
    //-----------------------------------------------------------
    private getSourceNameByPath( fpath:string ) : string
    {
        fpath = this.normPath( fpath );
                
        if( fpath.indexOf( this._sourceRoot ) != 0 )
            return undefined;
        
        return fpath.substr( this._sourceRoot.length+1 );
    }

    //-----------------------------------------------------------
    private requestFailedResponse( response:DebugProtocol.Response, msg?:any ) : void
    {
        msg = msg ? msg.toString() : "";
        
        msg = "Request failed: " + msg; 
        this.dbgLog( "ERROR: " + msg );
        this.sendErrorResponse( response, ErrorCode.RequestFailed, msg );
    }
    
    //-----------------------------------------------------------
    private normPath( fpath:string ) : string
    {
        if( !fpath )
            fpath = "";

        fpath = Path.normalize( fpath );
        fpath = fpath.replace(/\\/g, '/');
        return fpath;
    }
    
    //-----------------------------------------------------------
    private logToClient( msg:string, category?:string ) : void
    {
        this.sendEvent( new OutputEvent( msg, category ) );
        console.log( msg );
    }

    //-----------------------------------------------------------
    private dbgLog( msg:string ) : void
    {
        if( this._dbgLog && msg && msg.length > 0 )
        {
            // Workaround for #11: https://github.com/harold-b/vscode-duktape-debug/issues/11
            var buf = new Buffer( msg );
                for( var i=0, len=buf.length; i < len; i++ )
                    if( buf[i] > 0x7F )
                        buf[i] = 0x3F;

            msg = buf.toString( 'utf8' );

            this.sendEvent( new OutputEvent( msg + "\n" ) );
            console.log( msg );
        }
    }
}

DebugSession.run( DukDebugSession );<|MERGE_RESOLUTION|>--- conflicted
+++ resolved
@@ -650,23 +650,10 @@
         /// TODO: Support launch
         this.dbgLog( "[FE] launchRequest" );
         this.sendErrorResponse( response, 0, "Launching is not currently supported. Use Attach.");
-        return;
-<<<<<<< HEAD
-        
-        this.dbgLog( "Program : " + args.program );
-        this.dbgLog( "CWD     : " + args.cwd );
-        this.dbgLog( "Stop On Entry  : " + args.stopOnEntry );
-        
-        this._launchType    = LaunchType.Launch;
-        this._targetProgram = args.program;
-        this._sourceRoot    = this.normPath( args.cwd );
-        this._stopOnEntry   = args.stopOnEntry;   
-=======
->>>>>>> fd4c76e8
-    }
-    
-    //-----------------------------------------------------------
-    protected attachRequest( response: DebugProtocol.AttachResponse, args: DebugProtocol.AttachRequestArguments ) : void
+    }
+    
+    //-----------------------------------------------------------
+    protected attachRequest( response: DebugProtocol.AttachResponse, args: AttachRequestArguments ) : void
     {
         this.dbgLog( "[FE] attachRequest" );
         
